--- conflicted
+++ resolved
@@ -166,10 +166,6 @@
         ]
         # future trajectory observation 
         # start arange from step+1, end at step+params.traj_obs_len*params.traj_obs_gap+1, with gap params.traj_obs_gap as step
-<<<<<<< HEAD
-        obs_elements.append([*state.y_traj[jnp.arange(state.time+1, state.time+self.default_params.traj_obs_len*self.default_params.traj_obs_gap+1, self.default_params.traj_obs_gap)]])
-        obs_elements.append([*state.z_traj[jnp.arange(state.time+1, state.time+self.default_params.traj_obs_len*self.default_params.traj_obs_gap+1, self.default_params.traj_obs_gap)]])
-=======
         future_traj_idx = jnp.arange(state.time+1, state.time+params.traj_obs_len*params.traj_obs_gap+1, params.traj_obs_gap)
         obs_elements.append(*state.y_traj[future_traj_idx])
         obs_elements.append(*state.z_traj[future_traj_idx])
@@ -186,7 +182,6 @@
             (params.delta_zh-0.0)/(0.06-0.0) * 2.0 - 1.0,
         ]
 
->>>>>>> 16b8defe
         
         return jnp.array(obs_elements+param_elements).squeeze()
 
